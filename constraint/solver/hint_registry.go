package solver

import (
	"fmt"
	"math/big"
	"sync"

	"github.com/consensys/gnark/logger"
)

func init() {
	RegisterHint(InvZeroHint)
}

var (
	registry  = make(map[HintID]Hint)
	registryM sync.RWMutex
)

// RegisterHint registers a hint function in the global registry.
func RegisterHint(hintFns ...Hint) {
	registryM.Lock()
	defer registryM.Unlock()
	for _, hintFn := range hintFns {
		key := GetHintID(hintFn)
		name := GetHintName(hintFn)
		if _, ok := registry[key]; ok {
			log := logger.Logger()
			log.Warn().Str("name", name).Msg("function registered multiple times")
			return
		}
		registry[key] = hintFn
	}
}

<<<<<<< HEAD
=======
func GetRegisteredHint(key HintID) Hint {
	return registry[key]
}

>>>>>>> 4d8b2837
func RegisterNamedHint(hintFn Hint, key HintID) {
	registryM.Lock()
	defer registryM.Unlock()
	if _, ok := registry[key]; ok {
		panic(fmt.Errorf("hint id %d already taken", key))
	}
	registry[key] = hintFn
}

// GetRegisteredHints returns all registered hint functions.
func GetRegisteredHints() []Hint {
	registryM.RLock()
	defer registryM.RUnlock()
	ret := make([]Hint, 0, len(registry))
	for _, v := range registry {
		ret = append(ret, v)
	}
	return ret
}

func cloneMap[K comparable, V any](src map[K]V) map[K]V {
	res := make(map[K]V, len(registry))
	for k, v := range src {
		res[k] = v
	}
	return res
}

func cloneHintRegistry() map[HintID]Hint {
	registryM.Lock()
	defer registryM.Unlock()
	return cloneMap(registry)
}

// InvZeroHint computes the value 1/a for the single input a. If a == 0, returns 0.
func InvZeroHint(q *big.Int, inputs []*big.Int, results []*big.Int) error {
	result := results[0]

	// save input
	result.Set(inputs[0])

	// a == 0, return
	if result.IsUint64() && result.Uint64() == 0 {
		return nil
	}

	result.ModInverse(result, q)
	return nil
}<|MERGE_RESOLUTION|>--- conflicted
+++ resolved
@@ -33,13 +33,10 @@
 	}
 }
 
-<<<<<<< HEAD
-=======
 func GetRegisteredHint(key HintID) Hint {
 	return registry[key]
 }
 
->>>>>>> 4d8b2837
 func RegisterNamedHint(hintFn Hint, key HintID) {
 	registryM.Lock()
 	defer registryM.Unlock()
