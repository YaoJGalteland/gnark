// Package gnark provides fast Zero Knowledge Proofs (ZKP) systems and a high level APIs to design ZKP circuits.
//
// gnark supports the following ZKP schemes:
//   - Groth16
//   - PLONK
//
// gnark supports the following curves:
//   - BN254
//   - BLS12_377
//   - BLS12_381
//   - BW6_761
//   - BLS24_315
//   - BW6_633
//   - BLS24_317
//
// User documentation
// https://docs.gnark.consensys.net
package gnark

import (
	"github.com/blang/semver/v4"
	"github.com/consensys/gnark-crypto/ecc"
)

<<<<<<< HEAD
var Version = semver.MustParse("0.8.0")
=======
var Version = semver.MustParse("0.8.1-alpha")
>>>>>>> e1332fa2

// Curves return the curves supported by gnark
func Curves() []ecc.ID {
	return []ecc.ID{ecc.BN254, ecc.BLS12_377, ecc.BLS12_381, ecc.BW6_761, ecc.BLS24_315, ecc.BW6_633, ecc.BLS24_317}
}<|MERGE_RESOLUTION|>--- conflicted
+++ resolved
@@ -22,11 +22,7 @@
 	"github.com/consensys/gnark-crypto/ecc"
 )
 
-<<<<<<< HEAD
-var Version = semver.MustParse("0.8.0")
-=======
 var Version = semver.MustParse("0.8.1-alpha")
->>>>>>> e1332fa2
 
 // Curves return the curves supported by gnark
 func Curves() []ecc.ID {
