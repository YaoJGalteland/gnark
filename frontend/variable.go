--- conflicted
+++ resolved
@@ -22,11 +22,7 @@
 
 // Variable represents a variable in the circuit. Any integer type (e.g. int, *big.Int, fr.Element)
 // can be assigned to it. It is also allowed to set a base-10 encoded string representing an integer value.
-<<<<<<< HEAD
 // The only purpose of putting this definition here is to avoid the import cycles (cs/plonk <-> frontend) and (cs/r1cs <-> frontend)
-type Variable interface{}
-=======
-// The only purpose of putting this defintion here is to avoid the import cycles (cs/plonk <-> frontend) and (cs/r1cs <-> frontend)
 type Variable interface{}
 
 // IsCanonical returns true if the Variable has been normalized in a (internal) LinearExpression
@@ -40,5 +36,4 @@
 		return true
 	}
 	return false
-}
->>>>>>> befadf69
+}